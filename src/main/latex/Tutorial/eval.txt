--- conflicted
+++ resolved
@@ -1,104 +1,32 @@
+== Evaluation Info
 
-java.lang.ClassCastException: jdk.internal.loader.ClassLoaders$AppClassLoader (in module: java.base) cannot be cast to java.net.URLClassLoader (in module: java.base)
+Classifier                     meka.classifiers.multilabel.BR
+Options                        [-W, weka.classifiers.bayes.NaiveBayes]
+Additional Info                
+Dataset                        Music
+Number of labels (L)           6
+Type                           ML
+Threshold                      0.9974578524138343
+Verbosity                      1
 
 
-Evaluation Options:
+== Predictive Performance
 
--h
-	Output help information.
--t <name of training file>
-	Sets training file.
--T <name of test file>
-	Sets test file (will be used for making predictions).
--predictions <name of output file for predictions>
-	Sets the file to store the predictions in (does not work with cross-validation).
--x <number of folds>
-	Do cross-validation with this many folds.
--no-eval
-	Skips evaluation, e.g., used when test set contains no class labels.
--R
-	Randomize the order of instances in the dataset.
--split-percentage <percentage>
-	Sets the percentage for the train/test set split, e.g., 66.
--split-number <number>
-	Sets the number of training examples, e.g., 800
--i
-	Invert the specified train/test split.
--s <random number seed>
-	Sets random number seed (use with -R, for different CV or train/test splits).
--threshold <threshold>
-	Sets the type of thresholding; where
-		'PCut1' automatically calibrates a threshold (the default);
-		'PCutL' automatically calibrates one threshold for each label;
-		any number, e.g. '0.5', specifies that threshold.
--C <number of labels>
-	Sets the number of target variables (labels) to assume (indexed from the beginning).
--d <classifier_file>
-	Specify a file to dump classifier into.
--l <classifier_file>
-	Specify a file to load classifier from.
--verbosity <verbosity level>
-	Specify more/less evaluation output
+Number of test instances (N)   
+Accuracy                       0.436
+Jaccard index                  0.436
+Hamming score                  0.745
+Exact match                    0.215
 
 
-<<<<<<< HEAD
 == Additional Measurements
 
 Number of training instances   355
 Number of test instances       237
 Label cardinality (train set)  1.789
 Label cardinality (test set)   1.992
-Build Time                     0.144
-Test Time                      0.075
-Total Time                     0.219
-=======
-Classifier Options:
->>>>>>> cd75957f
+Build Time                     0.131
+Test Time                      0.068
+Total Time                     0.199
 
--W
-	Full name of base classifier.
-	(default: weka.classifiers.trees.J48)
--output-debug-info
-	If set, classifier is run in debug mode and
-	may output additional info to the console
---do-not-check-capabilities
-	If set, classifier capabilities are not checked before classifier is built
-	(use with caution).
--
 
--U
-	Use unpruned tree.
--O
-	Do not collapse tree.
--C
-	Set confidence threshold for pruning.
-	(default 0.25)
--M
-	Set minimum number of instances per leaf.
-	(default 2)
--R
-	Use reduced error pruning.
--N
-	Set number of folds for reduced error
-	pruning. One fold is used as pruning set.
-	(default 3)
--B
-	Use binary splits only.
--S
-	Do not perform subtree raising.
--L
-	Do not clean up after the tree has been built.
--A
-	Laplace smoothing for predicted probabilities.
--J
-	Do not use MDL correction for info gain on numeric attributes.
--Q
-	Seed for random data shuffling (default 1).
---doNotMakeSplitPointActualValue
-	Do not make split point actual value.
--output-debug-info
-	If set, classifier is run in debug mode and
-	may output additional info to the console
---do-not-check-capabilities
-	If set, classifier capabilities are not checked before classifier is built
-	(use with caution).
